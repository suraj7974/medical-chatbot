--- conflicted
+++ resolved
@@ -1,7 +1,2 @@
 #Medical Chatbot
 
-<<<<<<< HEAD
-almighty push
-=======
-almighty check
->>>>>>> 7ce34682
